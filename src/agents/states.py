# Copyright (c) 2024 Claudionor Coelho Jr, Fabrício José Vieira Ceolin, Luiza Nacif Coelho

import json
import logging
import os
import re
import subprocess
import uuid
from concurrent.futures import ThreadPoolExecutor, as_completed
from pathlib import Path
from typing import List, Set

from decouple import config
from langchain_core.messages import (
    AIMessage,
    AnyMessage,
    ChatMessage,
    HumanMessage,
    SystemMessage,
)
from langchain_openai import ChatOpenAI
from pydantic import BaseModel, Field

from src.agents.utils import create_log_entry
from src.utils.constants import SUPPORTED_TABLE_FORMATS
from src.utils.file_handlers import extract_table_data, handle_file_reading_for_model
from src.utils.models import (
    AgentState,
    GeneratedPlotImage,
    PlotSuggestion,
    RelevantaFileApplication,
    RelevantFile,
    WorkflowLog,
)

from .gen_citations import insert_references
from .prompts import (
    ABSTRACT_WRITER_PROMPT,
    INTERNET_SEARCH_PROMPT,
    LATEX_CONVERSION_PROMPT,
    PAPER_WRITER_PROMPT,
    PLOT_DATA_CONTEXT_FILE_TEMPLATE,
    PLOT_DATA_CONTEXT_INLINE_TEMPLATE,
    PLOT_SUGGESTION_PROMPT,
    PLOT_SUGGESTION_REQUEST_TEMPLATE,
    REFERENCES_PROMPT,
    REFLECTION_REVIEWER_PROMPT,
    RESEARCH_CRITIQUE_PROMPT,
    SYSTEM_SUMARIZE_PROMPT,
    TASK_TEMPLATE,
    TITLE_PROMPT,
    TOPIC_SENTENCE_PROMPT,
    TOPIC_SENTENCE_REVIEW_PROMPT,
    USER_SUMARIZE_PROMPT,
    WRITER_REVIEW_PROMPT,
)
from .search import *


class State:
    def __init__(self, model: ChatOpenAI, name: str) -> None:
        self.model = model
        self.name = f"{name}_graph_state"


class AnalyzeRelevantFiles(State):
    def __init__(state, model: ChatOpenAI) -> None:
        super().__init__(model, "analyze_relevant_files")

    def run(self, state: AgentState, config: dict) -> dict:
        logging.info(f"state {self.name}: running")

        def process_file(
            relevant_file: RelevantFile,
        ) -> tuple[RelevantFile, list[WorkflowLog]]:
            logging.info(relevant_file.file_path)

            messages = [
                SystemMessage(content=SYSTEM_SUMARIZE_PROMPT),
                HumanMessage(
                    content=USER_SUMARIZE_PROMPT.format(
                        title=state.title,
                        instructions=state.instructions,
                        hypothesis=state.hypothesis,
                        desc=relevant_file.description,
                        document=handle_file_reading_for_model(relevant_file.file_path),
                    )
                    + "\n".join(
                        [
                            f"{section_name}: {desc}"
                            for section_name, desc in state.section_names.items()
                        ]
                    )
                ),
            ]

            response = self.model.invoke(
                messages, response_format={"type": "json_object"}
            )

            local_logs = [
                create_log_entry(msg, "analyze_relevant_files") for msg in messages
            ]

            local_logs.append(create_log_entry(response, "analyze_relevant_files"))  # type: ignore

            json_response = json.loads(response.content)  # type: ignore
            for section_name, application in json_response.items():
                relevant_file.application.append(
                    RelevantaFileApplication(
                        stage_name=section_name, application_desc=application
                    )
                )
            return relevant_file, local_logs

        with ThreadPoolExecutor(max_workers=3) as executor:
            futures = [
                executor.submit(process_file, relevant_file)
                for relevant_file in state.relevant_files
            ]

            results = [future.result() for future in as_completed(futures)]
            relevant_files = [r[0] for r in results]
            new_logs = [log for r in results for log in r[1]]

            return {
                "relevant_files": relevant_files,
                "workflow_logs": state.workflow_logs + new_logs,
            }


class SuggestTitle(State):
    def __init__(self, model):
        super().__init__(model, "suggest_title")

    def run(self, state: AgentState, config: dict) -> dict:
        """Node of graph that suggests a title for the paper.

        :param state: state of the agent.
        :return: fields 'title', 'draft' and 'messages' updated for the paper.
        """

        logging.info(f"state {self.name}: running")

        logs = []

        messages = state.messages
        if not messages:
            title = state.title
            area_of_paper = state.area_of_paper
            hypothesis = state.hypothesis

            messages = [
                SystemMessage(
                    content=TITLE_PROMPT.format(
                        area_of_paper=area_of_paper, title=title, hypothesis=hypothesis
                    )
                ),
                HumanMessage(
                    content=(
                        "Write the original title first. Then,"
                        "generate 10 thought provoking titles that "
                        "instigates reader's curiosity based on the given information"
                    )
                ),
            ]
        response = self.model.invoke(messages)
        messages.append(response)

        logs.extend(
            [create_log_entry(message, "suggest_title") for message in messages]
        )

        return {
            "state": self.name,
            "title": response.content,
            "messages": messages,
            "draft": response.content,
            "workflow_logs": state.workflow_logs + logs,
        }


class SuggestTitleReview(State):
    def __init__(self, model):
        super().__init__(model, "suggest_title_review")

    def run(self, state: AgentState, config: dict) -> dict:
        """Node of graph that suggests a title for the paper.

        :param state: state of the agent.
        :return: fields 'title', 'draft' and 'messages' updated for the paper.
        """

        logging.info(f"state {self.name}: running")

        logs = []
        messages = state.messages
        instruction = config["configurable"]["instruction"]
        if not instruction:
            human_message = HumanMessage(
                content="Just return the final title without any additional information"
            )
        else:
            human_message = HumanMessage(content=instruction)
        messages.append(human_message)
        logs.append(create_log_entry(human_message, "suggest_title"))

        response = self.model.invoke(messages)
        logs.append(create_log_entry(response, "suggest_title"))

        messages.append(response)
        if not instruction:
            messages = []
        title = response.content
        return {
            "state": self.name,
            "title": title,
            "messages": messages,
            "draft": response.content,
            "workflow_logs": state.workflow_logs + logs,
        }


class InternetSearch(State):
    def __init__(self, model):
        super().__init__(model, "internet_search")

    def create_task(
        self,
        title,
        hypothesis,
        area_of_paper,
        type_of_document,
        section_names,
        number_of_paragraphs,
        results,
        references,
    ):
        """
        Creates a writing task that will be executed by the agent.

        :param title: Title of the paper.
        :param hypothesis: Hypothesis of the paper, like "want to check if sky is blue".
        :param area_of_paper: Describes general field of knowledge of the paper.
        :param type_of_document: If document is a research paper, technical briefing, etc.
        :param section_names: List of sections for paper.
        :param number_of_paragraphs: List or Dict of number of paragraphs for each section.
        :param results: Results to be presented, if any.
        :param references: List of references to be used, if any.
        :return: prompt containing task to be executed.
        """
        if not hypothesis:
            hypothesis = "No paper hypothesis given."
        if not results:
            results = "No paper results given."
        if not references:
            references = (
                "No paper references given. "
                "Use 'research_plan' phase to get the references."
            )

        # number of sections should be equal to number of paragraphs per section.
        assert len(section_names) == len(number_of_paragraphs)
        if isinstance(number_of_paragraphs, dict):
            number_of_paragraphs = [
                number_of_paragraphs[section] for section in section_names
            ]
        sections = (
            ", ".join([f"'{section}'" for section in list(section_names)[:-1]])
            + f" and '{list(section_names)[-1]}'"
        )
        instruction = " ".join(
            [
                f"Section '{section}' will have {no_of_sentences} paragraphs."
                if no_of_sentences > 0
                else (
                    f"Section '{section}' will have no paragraphs, "
                    "as it will be filled later."
                )
                for (section, no_of_sentences) in zip(
                    section_names, number_of_paragraphs, strict=False
                )
            ]
        )
        task = TASK_TEMPLATE.format(
            title=title,
            type_of_document=type_of_document,
            area_of_paper=area_of_paper,
            sections=sections,
            instruction=instruction,
            hypothesis=hypothesis,
            results=results,
            references="\n".join(references),
        )
        return task

    def run(self, state: AgentState):
        """
        Performs a search on the internet on the topic of the paper.

        :param state: current state of the agent.
        :return: field 'content' added to state.
        """

        logging.info(f"state {self.name}: running")
        logs = []

        queries = {"queries": []}
        task = self.create_task(
            title=state.title,
            hypothesis=state.hypothesis,
            area_of_paper=state.area_of_paper,
            type_of_document=state.type_of_document,
            section_names=state.section_names,
            number_of_paragraphs=state.number_of_paragraphs,
            results=state.results,
            references=state.references,
        )
        for _ in range(3):  # three attempts
            messages = [
                SystemMessage(
                    content=(
                        INTERNET_SEARCH_PROMPT.format(
                            number_of_queries=state.number_of_queries
                        )
                        + " You must only output the response in a plain list of queries "
                        "in the JSON format '{ \"queries\": list[str] }' and no other text. "
                        "You MUST only cite references that are in the references "
                        "section. "
                    )
                ),
                HumanMessage(content=task),
            ]
            logs.extend([create_log_entry(m, "internet_search") for m in messages])

            response = self.model.invoke(
                messages, response_format={"type": "json_object"}
            )
            logs.append(create_log_entry(response, "internet_search"))

            result = response.content
            # we need to add this because sometimes the LLM decides to put a header
            # in the json file.
            if result[:7] == "```json":
                result = result.split("\n")
                result = "\n".join(result[1:-1])
            content = state.content
            try:
                queries = json.loads(result)
                break
            except:
                logging.warning(f"state {self.name}: could not extract query {result}.")
        # finally, add to the queries all references that have http
        for ref in state.references:
            search_match = re.search(r"http.*(\s|$)", ref)
            if search_match:
                l, r = search_match.span()
                http_ref = ref[l:r]
                queries["queries"] = [http_ref, *queries["queries"]]
        if queries["queries"]:
            search, cache = search_query_ideas(query_ideas=queries, cache=set())
            content = content + search
        else:
            cache = set()
        return {
            "state": self.name,
            "content": content,
            "cache": cache,
            "task": task,
            "messages": [],
            "references": [],
            "workflow_logs": state.workflow_logs + logs,
        }


class TopicSentenceWriter(State):
    def __init__(self, model):
        super().__init__(model, "topic_sentence_writer")

    def run(self, state: AgentState):
        """
        Creates a bullet list plan for the paper with topic sentences.

        :param state: current state of the agent.
        :return: field 'plan' added to the state.
        """

        logging.info(f"state {self.name}: running")
        logs = []
        task = state.task
        content = "\n\n".join(state.content)
        messages = state.messages
        if not messages:
            messages = [SystemMessage(content=TOPIC_SENTENCE_PROMPT)]
        messages.append(
            HumanMessage(
                content=f"""This is the content of a search on the internet for the paper:\n\n
                    {content}\n\n
                    {task}"""
            )
        )

        messages = [*messages, *self._generate_document_messages(state)]

        logs.extend([create_log_entry(m, "topic_sentence_writer") for m in messages])

        response = self.model.invoke(messages)
        logs.append(create_log_entry(response, "topic_sentence_writer"))

        plan = response.content.strip()
        if "```markdown" in plan:
            plan = "\n".join(plan.split("\n")[1:-1])
        # sometimes, the LLM just decide it will not obey the instructions to not
        # add references. So, we will remove them here.
        plan = plan.strip()
        search = re.search(r"## References", plan)
        if search:
            _, r = search.span()
            plan = plan[:r]
        messages.append(AIMessage(content=plan))
        return {
            "state": self.name,
            "plan": plan,
            "draft": plan,
            "messages": messages,
            "workflow_logs": state.workflow_logs + logs,
        }

    def _generate_document_messages(self, state: AgentState) -> list[HumanMessage]:
        return [
            HumanMessage(
                content=f"""
                Use this content:\n,
                {handle_file_reading_for_model(rel_file.file_path)}
                It's concise description {rel_file.description}
                """
                + "\n".join(
                    [
                        f"Use it in section {rel_file_application.stage_name}, this document should be used in this section to {rel_file_application.application_desc}"
                        for rel_file_application in rel_file.application
                    ]
                )
            )
            for rel_file in state.relevant_files
        ]


class TopicSentenceManualReview(State):
    def __init__(self, model):
        super().__init__(model, "topic_sentence_manual_review")

    def run(self, state: AgentState, config: dict) -> dict:
        """
        Performs a manual review of the plan stage.

        :param state: current state of agent.
        :return: fields 'instruction' and 'plan' added to state.
        """

        logging.info(f"state {self.name}: running")
        logs = []
        review_topic_sentences = state.review_topic_sentences
        messages = state.messages
        instruction = config["configurable"]["instruction"]
        plan = state.plan
        if instruction:
            review_topic_sentences.append(instruction)
            new_messages = [
                HumanMessage(
                    content=(
                        TOPIC_SENTENCE_REVIEW_PROMPT + "\n\n"
                        f"Here is my task:\n\n{state.task}\n\n"
                        f"Here is my plan:\n\n{state.plan}\n\n"
                        f"Here is my instruction:\n\n{instruction}\n\n"
                        "Only return the Markdown for the new plan as output. "
                    )
                )
            ]
            messages.extend(new_messages)
            logs.extend(
                [
                    create_log_entry(m, "topic_sentence_manual_review")
                    for m in new_messages
                ]
            )

            response = self.model.invoke(messages)
            logs.append(create_log_entry(response, "topic_sentence_manual_review"))

            plan = response.content.strip()
            if "```markdown" in plan:
                plan = "\n".join(plan.split("\n")[1:-1])
            # sometimes, the LLM just decide it will not obey the instructions to not
            # add references. So, we will remove them here.
            plan = plan.strip()
            search = re.search(r"## References", plan)
            if search:
                _, r = search.span()
                plan = plan[:r]
            messages.append(AIMessage(content=plan))
        return {
            "state": self.name,
            "review_topic_sentences": review_topic_sentences,
            "plan": plan,
            "draft": plan,
            "messages": messages,
            "workflow_logs": state.workflow_logs + logs,
        }


class PaperWriter(State):
    def __init__(self, model):
        super().__init__(model, "paper_writer")

    def run(self, state: AgentState):
        """
        Generate the full draft of the paper based on the content, task and the plan.
        :param state: current state of the agent.
        :return: field 'draft' and 'revision_number' added to the paper.
        """

        logging.info(f"state {self.name}: running")
        logs = []
        content = "\n\n".join(state.content or [])
        critique = state.critique
        review_instructions = state.review_instructions
        task = state.task
        sentences_per_paragraph = state.sentences_per_paragraph

        images_info = self._get_available_images(state)
        if images_info:
            content += "\n\nAvailable Images:\n" + images_info

        # if previous state is internet_search, draft are in the form of topic senteces
        if state.state == "internet_search":
            additional_info = " in terms of topic sentences"
        else:
            additional_info = ""
        human_content = (
            "Generate a new draft of the document based on the "
            "information I gave you.\n\n"
            f"Here is my current draft{additional_info}:\n\n"
            f"{state.draft}\n\n"
        )

        if images_info:
            human_content += f"\nIMPORTANT: Include these available images in your document:\n{images_info}\n"
        messages = [
            SystemMessage(
                content=PAPER_WRITER_PROMPT.format(
                    task=task,
                    content=content,
                    review_instructions=review_instructions,
                    critique=critique,
                    sentences_per_paragraph=sentences_per_paragraph,
                )
            ),
            HumanMessage(content=human_content),
        ]
        logs.extend([create_log_entry(m, "paper_writer") for m in messages])

        response = self.model.invoke(messages)
        logs.append(create_log_entry(response, "paper_writer"))

        draft = response.content.strip()
        if "```markdown" in draft:
            draft = "\n".join(draft.split("\n")[1:-1])
        draft = draft.strip()
        search = re.search(r"## References", draft)
        if search:
            _, r = search.span()
            draft = draft[:r]
        return {
            "state": self.name,
            "draft": draft,
            "revision_number": (state.revision_number or 0) + 1,
            "generated_plot_images": state.generated_plot_images or [],
            "workflow_logs": state.workflow_logs + logs,
        }

    def _get_available_images(self, state: AgentState):
        """Collect information about available images for inclusion in the document."""
        images_info = []
        generated_images = [
            GeneratedPlotImage.model_validate(img)
            for img in (state.generated_plot_images or [])
        ]
        logging.info(f"Found {len(generated_images)} generated plot images")
        for img_info in generated_images:
            description = img_info.description or "Generated plot"
            absolute_path = img_info.path or ""

            if absolute_path and os.path.exists(absolute_path):
                filename = os.path.basename(absolute_path)
                relative_path = f"../images/{filename}"
                images_info.append(f"- ![{description}]({relative_path})")
                logging.info(f"Added generated image: {description} -> {relative_path}")
            else:
                fallback_path = img_info.relative_path or ""
                if fallback_path:
                    images_info.append(f"- ![{description}]({fallback_path})")
                    logging.info(
                        f"Added generated image (fallback): {description} -> {fallback_path}"
                    )

        # Use KIROKU_PROJECT_DIRECTORY environment variable or fallback to hardcoded path
        working_dir = os.environ.get(
            "KIROKU_PROJECT_DIRECTORY",
            os.path.join(
                os.path.dirname(os.path.dirname(os.path.dirname(__file__))), "proj"
            ),
        )
        images_dir = os.path.join(working_dir, "images")
        logging.info(f"Looking for images in: {images_dir}")

        if os.path.exists(images_dir):
            filenames = os.listdir(images_dir)
            logging.info(f"Found files in images directory: {filenames}")

            existing_filenames: set[str] = set(
                Path(img.path).name for img in generated_images if img.path
            )
            existing_filenames.update(
                Path(img.relative_path).name
                for img in generated_images
                if img.relative_path
            )

            for filename in filenames:
                if filename.lower().endswith((".png", ".jpg", ".jpeg", ".gif", ".svg")):
                    if filename in existing_filenames:
                        continue

                    name = (
                        os.path.splitext(filename)[0]
                        .replace("-", " ")
                        .replace("_", " ")
                        .title()
                    )
                    relative_path = f"../images/{filename}"
                    images_info.append(f"- ![{name}]({relative_path})")
                    logging.info(f"Added existing image: {name} -> {relative_path}")
        else:
            logging.warning(f"Images directory does not exist: {images_dir}")

        logging.info(f"Total images found: {len(images_info)}")
        result = "\n".join(images_info) if images_info else ""
        logging.info(f"Images info to be added to content: {result}")
        return result


class WriterManualReviewer(State):
    def __init__(self, model):
        super().__init__(model, "writer_manual_reviewer")

    def run(self, state: AgentState, config: dict) -> dict:
        """
        Performs manual review of the generated paper.
        :param state: current state of the paper.
        :return: Reviewed 'draft' and add to list of instructions.
        """

        logging.info(f"state {self.name}: running")
        logs = []
        review_instructions = state.review_instructions
        instruction = config["configurable"]["instruction"]
        draft = state.draft
        if instruction:
            review_instructions.append(instruction)
            joined_instructions = "\n".join(review_instructions)
            messages = [
                SystemMessage(content=WRITER_REVIEW_PROMPT),
                HumanMessage(
                    content=(
                        "Here is my task:\n\n"
                        f"{state.task}"
                        "\n\n"
                        "Here is my draft:\n\n"
                        f"{state.draft}"
                        "\n\n"
                        "Here is my instruction:\n\n"
                        f"{instruction}"
                        "\n\n"
                        "Here is my previous instructions that you must "
                        "observe:\n\n"
                        f"{joined_instructions}"
                        "\n\n"
                        "Only change in the draft what the user has requested by "
                        "the instruction.\n"
                        "Only return the Markdown for the new plan as output. "
                    )
                ),
            ]
            logs.extend(
                [create_log_entry(m, "writer_manual_reviewer") for m in messages]
            )
            response = self.model.invoke(messages)
            logs.append(create_log_entry(response, "writer_manual_reviewer"))
            draft = response.content.strip()
            if "```markdown" in draft:
                draft = "\n".join(draft.split("\n")[1:-1])
            search = re.search(r"## References", draft)
            if search:
                _, r = search.span()
                draft = draft[:r]
        return {
            "state": self.name,
            "review_instructions": review_instructions,
            "draft": draft,
            "generated_plot_images": state.generated_plot_images or [],
            "workflow_logs": state.workflow_logs + logs,
        }


class ReflectionReviewer(State):
    def __init__(self, model):
        super().__init__(model, "reflection_reviewer")

    def run(self, state: AgentState) -> dict:
        """
        Performs reflection of the paper.
        :param state: current state of the agent.
        :return: 'critique' of the paper.
        """

        logging.info(f"state {self.name}: running")
        logs = []
        review_instructions = "\n".join(state.review_instructions)
        messages = [
            SystemMessage(
                content=REFLECTION_REVIEWER_PROMPT.format(
                    hypothesis=state.hypothesis, review_instructions=review_instructions
                )
            ),
            HumanMessage(content=state.draft),
        ]
        logs.extend([create_log_entry(m, "reflection_reviewer") for m in messages])
        response = self.model.invoke(messages)
        logs.append(create_log_entry(response, "reflection_reviewer"))
        return {
            "state": self.name,
            "critique": response.content,
            "workflow_logs": state.workflow_logs + logs,
        }


class ReflectionManualReview(State):
    def __init__(self, model):
        super().__init__(model, "additional_reflection_instructions")

    def run(self, state: AgentState, config: dict) -> dict:
        """
        adds additional manual reflection for the review of the paper.
        :param state: current state of the agent.
        :param config: configuration with instruction.
        :return: 'critique' of the paper.
        """
        logging.info(f"state {self.name}: running")
        additional_critique = config["configurable"]["instruction"]
        critique = state.critique
        if additional_critique:
            critique = (
                critique + f"\n\nAdditional User's feedback:\n{additional_critique}\n"
            )
        return {"state": self.name, "critique": critique}


class ReflectionCritiqueReviewer(State):
    def __init__(self, model):
        super().__init__(model, "reflection_critique_reviewer")

    def run(self, state: AgentState):
        """
        Adds additional content to the reviewed paper.
        :param state: current state of the agent.
        :return: additional searched content to improve paper.
        """

        logging.info(f"state {self.name}: running")
        logs = []
        queries = {"queries": []}
        messages = [
            SystemMessage(
                content=(
                    RESEARCH_CRITIQUE_PROMPT
                    + " You must only output the response in the"
                    + "JSON format '{ \"queries\": list[str] }' and no other text."
                )
            ),
            HumanMessage(content=state.critique),
        ]
        logs.extend(
            [create_log_entry(m, "reflection_critique_reviewer") for m in messages]
        )
        response = self.model.invoke(messages)
        logs.append(create_log_entry(response, "reflection_critique_reviewer"))
        result = response.content
        # we need to add this because sometimes the LLM decides to put a header
        # in the json file.
        if result[:7] == "```json":
            result = result.split("\n")
            result = "\n".join(result[1:-1])
        try:
            queries = json.loads(result)
        except:
            logging.warning(f"state {self.name}: could not extract query {result}.")
        content = state.content
        if queries["queries"]:
            search, cache = search_query_ideas(query_ideas=queries, cache=state.cache)
            content = content + search
        else:
            cache = state.cache
        return {
            "state": self.name,
            "cache": cache,
            "content": content,
            "workflow_logs": state.workflow_logs + logs,
        }


class WriteAbstract(State):
    def __init__(self, model):
        super().__init__(model, "write_abstract")

    def run(self, state: AgentState):
        """
        Generate the abstract of the paper based on the draft, task and the plan.
        :param state: current state of the agent.
        :return: updated field 'draft' of the paper.
        """

        logging.info(f"state {self.name}: running")
        logs = []
        human_content = (
            f"Here is my task:\n\n{state.task}\n\n"
            f"Here is my plan:\n\n{state.plan}\n\n"
            f"Here is my research content:\n\n{state.content}"
            f"Here is my current draft:\n\n{state.draft}\n\n"
        )
        messages = [
            SystemMessage(content=ABSTRACT_WRITER_PROMPT),
            HumanMessage(content=human_content),
        ]
        logs.extend([create_log_entry(m, "write_abstract") for m in messages])
        response = self.model.invoke(messages)
        logs.append(create_log_entry(response, "write_abstract"))
        draft = response.content.strip()
        if "```markdown" in draft:
            draft = "\n".join(draft.split("\n")[1:-1])
        return {
            "state": self.name,
            "draft": draft,
            "generated_plot_images": state.generated_plot_images or [],
            "workflow_logs": state.workflow_logs + logs,
        }


class GenerateFigureCaptions(State):
    def __init__(self, model):
        super().__init__(model, "generate_figure_captions")

    def run(self, state: AgentState):
        """
        Generate figure captions.
        :param state: current state of the agent.
        :return: field 'draft' reviewed to the paper.
        """

        logging.info(f"state {self.name}: running")
        draft = state.draft
        pattern = r"!\[([^\]]*)\]\(([^\)]*)\)"

        # find all ![caption](file) definition of figures in markdown
        result = list(reversed(list(re.finditer(pattern, draft))))
        fig = len(result)

        # we process the figure list in reverse order because we change
        # the file
        for entry in result:
            left, right = entry.span()
            image_path = entry[2]
            image_caption = entry[1] if entry[1] else "Image"
            caption = (
                f'![{image_caption}]({image_path})\n\n<div align="center">Figure {fig}: '
                f"{image_caption}</div>\n"
            )
            draft = draft[:left] + caption + draft[right:]
            fig -= 1

        return {
            "state": self.name,
            "draft": draft,
            "generated_plot_images": state.generated_plot_images
            or [],  # Preserve plot images
        }


class GenerateReferences(State):
    def __init__(self, model):
        super().__init__(model, "generate_references")

    def run(self, state: AgentState):
        """
        Generate and references for the full draft of the paper.
        :param state: current state of the agent.
        :return: field 'references' reviewed to the paper.
        """

        logging.info(f"state {self.name}: running")
        logs = []
        content = state.content
        joined_content = "\n\n".join(content)
        human_content = (
            "Generate references for the following content entries. "
            "\n\n"
            "Content:"
            "\n\n"
            f"{joined_content}"
        )
        messages = [
            SystemMessage(content=REFERENCES_PROMPT),
            HumanMessage(content=human_content),
        ]
        logs.extend([create_log_entry(m, "generate_references") for m in messages])
        response = self.model.invoke(messages)
        logs.append(create_log_entry(response, "generate_references"))
        references = response.content.strip()
        if "```markdown" in references:
            references = "\n".join(references.split("\n")[1:-1])
        return {
            "state": self.name,
            "references": references,
            "workflow_logs": state.workflow_logs + logs,
        }


class GenerateCitations(State):
    def __init__(self, model):
        super().__init__(model, "generate_citations")

    def run(self, state: AgentState):
        """
        Cite references in the paper.
        :param state: current state of the agent.
        :return: field 'draft' reviewed to the paper.
        """

        logging.info(f"state {self.name}: running")
        references = state.references
        draft = state.draft
        draft = draft + "\n\n" + references
        draft = insert_references(draft)
        return {
            "state": self.name,
            "draft": draft,
            "generated_plot_images": state.generated_plot_images or [],
        }


class LaTeXConverter(State):
    def __init__(self, model: ChatOpenAI) -> None:
        super().__init__(model, "latex_converter")

    def run(self, state: AgentState) -> dict:
        """
        Convert LaTeX in the paper to Markdown format.
        :param state: current state of the agent.
        :return: field 'draft' reviewed to the paper.
        """

        logging.info(f"state {self.name}: running")
        logs = []

        latex_draft = self._pandoc_convertion(state)

        logging.info(latex_draft)

        messages = [
            SystemMessage(content=(LATEX_CONVERSION_PROMPT)),
            HumanMessage(
                content=f"Refine the following LaTeX document:\n\n{latex_draft} to fit {state.latex_template} style, here is the official LaTeX template: \n{self._find_latex_template(state.latex_template)}"
            ),
        ]
        logs.extend([create_log_entry(m, "latex_converter") for m in messages])
        result = self.model.invoke(messages)
        logs.append(create_log_entry(result, "latex_converter"))
        logging.info(result)

        return {
            "state": self.name,
            "latex_draft": result.content,
            "workflow_logs": state.workflow_logs + logs,
        }

    def _find_latex_template(self, latex_template: str) -> str:
        try:
            logging.info(f"{Path.cwd()}, {latex_template.lower()}.tex")

            latex_template_path = next(
                iter(Path.cwd().rglob(f"*{latex_template.lower()}.tex"))
            )
            with latex_template_path.open("r", encoding="utf-8") as f:
                return f.read()
        except Exception as err:
            logging.error(f"Error occured while looking for latex template: {err}")
            return "Use standard LaTeX template"

    def _pandoc_convertion(self, state: AgentState) -> str:
        tmp_file = "/tmp" / Path(f"{state.title}_{uuid.uuid4()}.md")

        with tmp_file.open(mode="w", encoding="utf-8") as f:
            f.write(state.draft)

        pandoc_run = subprocess.run(
            [
                "pandoc",
                "-s",
                str(tmp_file),
                "-f",
                "markdown",
                "-t",
                "latex",
                "-o",
                str(tmp_file.with_suffix(".tex")),
            ],
            capture_output=True,
            text=True,
        )

        logging.info(pandoc_run)

        with (tmp_file.with_suffix(".tex")).open(mode="r", encoding="utf-8") as f:
<<<<<<< HEAD
            return f.read()


class PlotSuggestionAgent(State):
    def __init__(self, model: ChatOpenAI):
        super().__init__(model, "plot_suggestion")

    def run(self, state: AgentState) -> dict:
        """
        Generate plot suggestions based on the paper plan and content.
        """
        logging.info(f"state {self.name}: running")
        logs = []

        plan = state.plan
        task = state.task
        content = "\n\n".join(state.content or [])

        plot_suggestions = {}

        plot_data = state.plot_data

        for i, relevant_file in enumerate(state.relevant_files):
            if relevant_file.file_path.suffix in SUPPORTED_TABLE_FORMATS:
                plot_data = relevant_file.file_path

                logging.info(f"Processing file under path: {plot_data}")

                data_preview, columns_desc, shape = extract_table_data(
                    relevant_file.file_path
                )

                data_context = PLOT_DATA_CONTEXT_FILE_TEMPLATE.format(
                    plot_path=str(plot_data),
                    data_preview=data_preview,
                    columns=columns_desc,
                    shape=shape,
                    filename=plot_data.name,
                )
                section_application_map = "\n".join(
                    [
                        f"- Use it in section {rel_file_application.stage_name}, this document should be used in this section to {rel_file_application.application_desc}"
                        for rel_file_application in relevant_file.application
                    ]
                )

                prompt = PLOT_SUGGESTION_REQUEST_TEMPLATE.format(
                    plan=plan,
                    content_preview=content[:2000],
                    data_context=data_context,
                    description_of_data=relevant_file.description,
                    section_application_mapping=section_application_map,
                    task=task,
                )

                messages = [
                    SystemMessage(content=PLOT_SUGGESTION_PROMPT),
                    HumanMessage(content=prompt),
                ]
                logs.extend([create_log_entry(m, "plot_suggestion") for m in messages])

                response = self.model.invoke(messages)
                logging.info(f"Suggestiong plot N{i + 1}: {response.content[:100]}")
                logs.append(create_log_entry(response, "plot_suggestion"))

                plot_suggestions[i] = response.content.strip()

        data_context = ""

        try:
            import uuid
            import re

            suggested_plots: list[PlotSuggestion] = []

            for i, response_text in plot_suggestions.items():
                plot_sections = re.split(r"\bPLOT\s+\d+:", response_text)

                for j, section in enumerate(plot_sections[1:], 1):
                    desc_match = re.search(
                        r"Description:\s*(.+?)(?=\n\w+:|$)", section, re.DOTALL
                    )
                    description = (
                        desc_match.group(1).strip()
                        if desc_match
                        else f"Visualization {j}"
                    )

                    rationale_match = re.search(
                        r"Rationale:\s*(.+?)(?=\n\w+:|$)", section, re.DOTALL
                    )
                    rationale = (
                        rationale_match.group(1).strip()
                        if rationale_match
                        else "No rationale provided"
                    )

                    code_match = re.search(
                        r"```python\s*\n(.*?)\n```", section, re.DOTALL
                    )
                    code = code_match.group(1).strip() if code_match else ""

                    logging.info("Suggestion N {i} section {j} successfully parsed.")

                    if description or code:  # Only add if we have some content
                        suggested_plots.append(
                            PlotSuggestion(
                                id=str(uuid.uuid4()),
                                description=description,
                                code=code,
                                rationale=rationale,
                                approved=False,
                                filename_base=state.relevant_files[i].file_path,
                            )
                        )

        except Exception as e:
            logging.error(f"Failed to parse plot suggestions: {e}")
            # Fallback: create a simple plot suggestion
            suggested_plots = [
                PlotSuggestion(
                    id=str(uuid.uuid4()),
                    description="Sample visualization",
                    code=(
                        "import matplotlib.pyplot as plt\nimport numpy as np\n\n"
                        "x = np.linspace(0, 10, 100)\ny = np.sin(x)\n\n"
                        "plt.figure(figsize=(8, 6))\nplt.plot(x, y)\n"
                        "plt.title('Sample Plot')\nplt.xlabel('X values')\nplt.ylabel('Y values')\nplt.show()"
                    ),
                    rationale="A basic visualization to demonstrate the concept",
                    approved=False,
                )
            ]

        return {
            "state": self.name,
            "suggested_plots": suggested_plots,
            "draft": plan,  # Keep the plan as draft for display
            "workflow_logs": state.workflow_logs + logs,
        }


class PlotApprovalAgent(State):
    def __init__(self, model: ChatOpenAI):
        super().__init__(model, "plot_approval")

    def run(self, state: AgentState, config: dict) -> dict:
        """
        Handle plot approval/rejection based on user input.
        """
        logging.info(f"state {self.name}: running")

        suggested_plots = [
            PlotSuggestion.model_validate(p) for p in state.suggested_plots
        ]
        instruction = config["configurable"].get("instruction", "")

        logging.info(f"PlotApprovalAgent received instruction: '{instruction}'")

        if instruction:
            if "apply individual selections" in instruction.lower():
                logging.info(
                    "Processing checkbox selections - approval status already updated"
                )
            elif "approve" in instruction.lower():
                if "all" in instruction.lower():
                    for plot in suggested_plots:
                        plot.approved = True
                    logging.info("Approved all plots")
                else:
                    plot_ids = [
                        s.strip()
                        for s in instruction.lower()
                        .replace("approve", "")
                        .strip()
                        .split(",")
                    ]
                    for plot_id in plot_ids:
                        try:
                            idx = int(plot_id) - 1
                            if 0 <= idx < len(suggested_plots):
                                suggested_plots[idx].approved = True
                                logging.info(f"Approved plot {idx + 1}")
                        except (ValueError, IndexError):
                            pass
            elif "reject" in instruction.lower():
                if "all" in instruction.lower():
                    for plot in suggested_plots:
                        plot.approved = False
                    logging.info("Rejected all plots")
                else:
                    plot_ids = [
                        s.strip()
                        for s in instruction.lower()
                        .replace("reject", "")
                        .strip()
                        .split(",")
                    ]
                    for plot_id in plot_ids:
                        try:
                            idx = int(plot_id) - 1
                            if 0 <= idx < len(suggested_plots):
                                suggested_plots[idx].approved = False
                                logging.info(f"Rejected plot {idx + 1}")
                        except (ValueError, IndexError):
                            pass

        return {
            "state": self.name,
            "suggested_plots": suggested_plots,
            "draft": self._format_plot_summary(suggested_plots),
        }

    def _format_plot_summary(self, plots: list[PlotSuggestion]) -> str:
        """Format plots for display in the UI."""
        if not plots:
            return "No plots suggested."

        summary = "## Suggested Plots\n\n"
        for i, plot in enumerate(plots, 1):
            status = "✅ APPROVED" if plot.approved else "❌ Pending"
            summary += f"### Plot {i}: {plot.description or 'Untitled'} [{status}]\n\n"
            summary += f"**Rationale:** {plot.rationale or 'No rationale provided'}\n\n"
            summary += (
                f"```python\n{(plot.code or 'No code provided')[:300]}...\n```\n\n"
            )

        summary += "\n**Instructions:** Type 'approve 1,3' to approve plots 1 and 3, or 'reject 2' to reject plot 2."
        return summary


class PlotGenerationAgent(State):
    def __init__(self, model: ChatOpenAI):
        super().__init__(model, "plot_generation")

    def run(self, state: AgentState) -> dict:
        """
        Execute approved plots via CodeAPI and save images.
        """
        logging.info(f"state {self.name}: running")

        from pathlib import Path
        from src.utils.codeapi import CodeAPI
        import os

        suggested_plots = [
            PlotSuggestion.model_validate(p) for p in state.suggested_plots
        ]
        plot_data = state.plot_data
        generated_images: list[GeneratedPlotImage] = []

        # Initialize CodeAPI if available
        codeapi_url = config("CODEAPI_URL", "https://api.codapi.org/v1/exec")
        logging.info(f"CODEAPI_URL: {codeapi_url}")
        if not codeapi_url:
            logging.error("CODEAPI_URL not configured, skipping plot generation")
            logging.error(
                "To enable plot generation, set environment variable: export CODEAPI_URL=http://your-codeapi-server"
            )
            return {
                "state": self.name,
                "generated_plot_images": [],
                "draft": "Plot generation skipped: CODEAPI_URL not configured. Set CODEAPI_URL environment variable to enable plot generation.",
            }

        try:
            codeapi = CodeAPI(codeapi_url)
            logging.info(f"Successfully initialized CodeAPI with URL: {codeapi_url}")
        except Exception as e:
            logging.error(f"Failed to initialize CodeAPI: {e}")
            return {
                "state": self.name,
                "generated_plot_images": [],
                "draft": f"Plot generation failed: Could not connect to CodeAPI at {codeapi_url}. Error: {e}",
            }

        # Set up capture epilogue for plot extraction
        capture_code = """
# --- kiroku: capture figures to base64 stdout ---
try:
    import matplotlib
    matplotlib.use('Agg')  # Use non-interactive backend
    import matplotlib.pyplot as _plt
    import io as _io, base64 as _b64
    
    # Ensure we have at least one figure
    figs = _plt.get_fignums()
    if not figs:
        print("No figures found, creating default figure")
        _plt.figure(figsize=(8, 6))
        _plt.text(0.5, 0.5, 'Plot generation failed', ha='center', va='center')
        _plt.title('Error: No plot generated')
        figs = _plt.get_fignums()
    
    print(f"Found {len(figs)} figure(s)")
    for _i in figs:
        _fig = _plt.figure(_i)
        _buf = _io.BytesIO()
        _fig.savefig(_buf, format='png', bbox_inches='tight', dpi=100)
        _buf.seek(0)
        _enc = _b64.b64encode(_buf.getvalue()).decode('ascii')
        print('data:image/png;base64,' + _enc)
        print(f"Generated image for figure {_i}")
        
except Exception as _e:
    print(f'capture_error: {_e}')
    import traceback
    print(f'capture_traceback: {traceback.format_exc()}')
"""

        # Process approved plots
        for i, plot in enumerate(suggested_plots):
            if not plot.approved:
                continue

            plot_code = plot.code or ""
            if not plot_code:
                continue

            # Prepare matplotlib setup and code
            matplotlib_setup = """
import matplotlib
matplotlib.use('Agg')  # Use non-interactive backend
import matplotlib.pyplot as plt
import numpy as np
import pandas as pd
"""

            # Prepare data loading code and files for CodeAPI
            files = {}
            data_bootstrap = ""

            plot_data = plot.filename_base
            if plot_data:
                try:
                    import os
                    from io import StringIO

                    import pandas as pd

                    # Check if plot_data is a file path
                    if plot_data.is_file():
                        # Read the CSV file and pass it to CodeAPI
                        # TODO proper handling of different file types
                        with plot_data.open("r", encoding="utf-8") as f:
                            csv_content = f.read()

                        filename = plot_data.name
                        files[filename] = csv_content

                        data_bootstrap = f"""
# Load data from uploaded file
import pandas as pd
data = pd.read_csv('{filename}')
"""
                    else:
                        files["data.csv"] = plot_data
                        data_bootstrap = """
# Load data from uploaded CSV
import pandas as pd
data = pd.read_csv('data.csv')
"""
                        logging.info(
                            "Prepared inline CSV data as data.csv for CodeAPI upload"
                        )

                except Exception as e:
                    logging.error(f"Failed to prepare plot data: {e}")
                    data_bootstrap = "# No data available\n"

            full_code = (
                matplotlib_setup
                + "\n"
                + data_bootstrap
                + "\n"
                + plot_code
                + "\n"
                + capture_code
            )

            try:
                logging.info(f"Executing plot {i + 1}: {plot.description or 'Unknown'}")
                logging.debug(f"Plot code length: {len(full_code)} characters")
                if files:
                    logging.info(
                        f"Uploading {len(files)} files to CodeAPI: {list(files.keys())}"
                    )

                # Execute via CodeAPI with files
                result = codeapi.run_python(full_code, inputs=files)
                logging.info(
                    f"CodeAPI execution result for plot {i + 1}: {type(result)}"
                )

                images_b64 = CodeAPI.extract_images_base64(result)

                if images_b64:
                    # Save images to the workspace
                    import time

                    working_dir = Path(os.environ.get("KIROKU_PROJECT_DIRECTORY", "."))
                    images_dir = working_dir / "images"
                    images_dir.mkdir(parents=True, exist_ok=True)

                    for j, b64_img in enumerate(images_b64):
                        img_bytes = CodeAPI.b64_to_bytes(b64_img)

                        # Use descriptive filename based on plot description
                        filename_base = plot.filename_base or f"plot_{i + 1}"
                        if len(images_b64) > 1:
                            filename = f"{filename_base}_{j + 1}.png"
                        else:
                            filename = f"{filename_base}.png"

                        img_path = images_dir / filename

                        with open(img_path, "wb") as f:
                            f.write(img_bytes)

                        # Store both the full path and the relative path for markdown
                        relative_path = f"images/{filename}"
                        generated_images.append(
                            GeneratedPlotImage(
                                path=str(img_path),
                                relative_path=relative_path,
                                description=plot.description or "Generated plot",
                                rationale=plot.rationale or "",
                            )
                        )
                        logging.info(f"Saved plot image: {img_path}")
                else:
                    logging.warning(f"No images generated for plot {i + 1}")

            except Exception as e:
                logging.error(f"Failed to execute plot {i + 1}: {e}")

        summary = (
            f"Generated {len(generated_images)} plot images from "
            f"{len([p for p in suggested_plots if p.approved])} approved plots."
        )

        return {
            "state": self.name,
            "generated_plot_images": generated_images,
            "draft": summary,
        }
=======
            return f.read()
>>>>>>> 9be84e32
<|MERGE_RESOLUTION|>--- conflicted
+++ resolved
@@ -21,13 +21,12 @@
 from langchain_openai import ChatOpenAI
 from pydantic import BaseModel, Field
 
-from src.agents.utils import create_log_entry
+from src.agents.utils import create_log_entry, create_document_prompt
 from src.utils.constants import SUPPORTED_TABLE_FORMATS
 from src.utils.file_handlers import extract_table_data, handle_file_reading_for_model
 from src.utils.models import (
     AgentState,
     GeneratedPlotImage,
-    PlotSuggestion,
     RelevantaFileApplication,
     RelevantFile,
     WorkflowLog,
@@ -428,19 +427,7 @@
 
     def _generate_document_messages(self, state: AgentState) -> list[HumanMessage]:
         return [
-            HumanMessage(
-                content=f"""
-                Use this content:\n,
-                {handle_file_reading_for_model(rel_file.file_path)}
-                It's concise description {rel_file.description}
-                """
-                + "\n".join(
-                    [
-                        f"Use it in section {rel_file_application.stage_name}, this document should be used in this section to {rel_file_application.application_desc}"
-                        for rel_file_application in rel_file.application
-                    ]
-                )
-            )
+            HumanMessage(content=create_document_prompt(rel_file))
             for rel_file in state.relevant_files
         ]
 
@@ -527,9 +514,9 @@
         task = state.task
         sentences_per_paragraph = state.sentences_per_paragraph
 
-        images_info = self._get_available_images(state)
-        if images_info:
-            content += "\n\nAvailable Images:\n" + images_info
+        # images_info = self._get_available_images(state)
+        # if images_info:
+        # content += "\n\nAvailable Images:\n" + images_info
 
         # if previous state is internet_search, draft are in the form of topic senteces
         if state.state == "internet_search":
@@ -543,8 +530,8 @@
             f"{state.draft}\n\n"
         )
 
-        if images_info:
-            human_content += f"\nIMPORTANT: Include these available images in your document:\n{images_info}\n"
+        # if images_info:
+        #     human_content += f"\nIMPORTANT: Include these available images in your document:\n{images_info}\n"
         messages = [
             SystemMessage(
                 content=PAPER_WRITER_PROMPT.format(
@@ -574,7 +561,6 @@
             "state": self.name,
             "draft": draft,
             "revision_number": (state.revision_number or 0) + 1,
-            "generated_plot_images": state.generated_plot_images or [],
             "workflow_logs": state.workflow_logs + logs,
         }
 
@@ -707,7 +693,6 @@
             "state": self.name,
             "review_instructions": review_instructions,
             "draft": draft,
-            "generated_plot_images": state.generated_plot_images or [],
             "workflow_logs": state.workflow_logs + logs,
         }
 
@@ -850,7 +835,6 @@
         return {
             "state": self.name,
             "draft": draft,
-            "generated_plot_images": state.generated_plot_images or [],
             "workflow_logs": state.workflow_logs + logs,
         }
 
@@ -887,12 +871,7 @@
             draft = draft[:left] + caption + draft[right:]
             fig -= 1
 
-        return {
-            "state": self.name,
-            "draft": draft,
-            "generated_plot_images": state.generated_plot_images
-            or [],  # Preserve plot images
-        }
+        return {"state": self.name, "draft": draft}
 
 
 class GenerateReferences(State):
@@ -950,11 +929,7 @@
         draft = state.draft
         draft = draft + "\n\n" + references
         draft = insert_references(draft)
-        return {
-            "state": self.name,
-            "draft": draft,
-            "generated_plot_images": state.generated_plot_images or [],
-        }
+        return {"state": self.name, "draft": draft}
 
 
 class LaTeXConverter(State):
@@ -1030,453 +1005,4 @@
         logging.info(pandoc_run)
 
         with (tmp_file.with_suffix(".tex")).open(mode="r", encoding="utf-8") as f:
-<<<<<<< HEAD
-            return f.read()
-
-
-class PlotSuggestionAgent(State):
-    def __init__(self, model: ChatOpenAI):
-        super().__init__(model, "plot_suggestion")
-
-    def run(self, state: AgentState) -> dict:
-        """
-        Generate plot suggestions based on the paper plan and content.
-        """
-        logging.info(f"state {self.name}: running")
-        logs = []
-
-        plan = state.plan
-        task = state.task
-        content = "\n\n".join(state.content or [])
-
-        plot_suggestions = {}
-
-        plot_data = state.plot_data
-
-        for i, relevant_file in enumerate(state.relevant_files):
-            if relevant_file.file_path.suffix in SUPPORTED_TABLE_FORMATS:
-                plot_data = relevant_file.file_path
-
-                logging.info(f"Processing file under path: {plot_data}")
-
-                data_preview, columns_desc, shape = extract_table_data(
-                    relevant_file.file_path
-                )
-
-                data_context = PLOT_DATA_CONTEXT_FILE_TEMPLATE.format(
-                    plot_path=str(plot_data),
-                    data_preview=data_preview,
-                    columns=columns_desc,
-                    shape=shape,
-                    filename=plot_data.name,
-                )
-                section_application_map = "\n".join(
-                    [
-                        f"- Use it in section {rel_file_application.stage_name}, this document should be used in this section to {rel_file_application.application_desc}"
-                        for rel_file_application in relevant_file.application
-                    ]
-                )
-
-                prompt = PLOT_SUGGESTION_REQUEST_TEMPLATE.format(
-                    plan=plan,
-                    content_preview=content[:2000],
-                    data_context=data_context,
-                    description_of_data=relevant_file.description,
-                    section_application_mapping=section_application_map,
-                    task=task,
-                )
-
-                messages = [
-                    SystemMessage(content=PLOT_SUGGESTION_PROMPT),
-                    HumanMessage(content=prompt),
-                ]
-                logs.extend([create_log_entry(m, "plot_suggestion") for m in messages])
-
-                response = self.model.invoke(messages)
-                logging.info(f"Suggestiong plot N{i + 1}: {response.content[:100]}")
-                logs.append(create_log_entry(response, "plot_suggestion"))
-
-                plot_suggestions[i] = response.content.strip()
-
-        data_context = ""
-
-        try:
-            import uuid
-            import re
-
-            suggested_plots: list[PlotSuggestion] = []
-
-            for i, response_text in plot_suggestions.items():
-                plot_sections = re.split(r"\bPLOT\s+\d+:", response_text)
-
-                for j, section in enumerate(plot_sections[1:], 1):
-                    desc_match = re.search(
-                        r"Description:\s*(.+?)(?=\n\w+:|$)", section, re.DOTALL
-                    )
-                    description = (
-                        desc_match.group(1).strip()
-                        if desc_match
-                        else f"Visualization {j}"
-                    )
-
-                    rationale_match = re.search(
-                        r"Rationale:\s*(.+?)(?=\n\w+:|$)", section, re.DOTALL
-                    )
-                    rationale = (
-                        rationale_match.group(1).strip()
-                        if rationale_match
-                        else "No rationale provided"
-                    )
-
-                    code_match = re.search(
-                        r"```python\s*\n(.*?)\n```", section, re.DOTALL
-                    )
-                    code = code_match.group(1).strip() if code_match else ""
-
-                    logging.info("Suggestion N {i} section {j} successfully parsed.")
-
-                    if description or code:  # Only add if we have some content
-                        suggested_plots.append(
-                            PlotSuggestion(
-                                id=str(uuid.uuid4()),
-                                description=description,
-                                code=code,
-                                rationale=rationale,
-                                approved=False,
-                                filename_base=state.relevant_files[i].file_path,
-                            )
-                        )
-
-        except Exception as e:
-            logging.error(f"Failed to parse plot suggestions: {e}")
-            # Fallback: create a simple plot suggestion
-            suggested_plots = [
-                PlotSuggestion(
-                    id=str(uuid.uuid4()),
-                    description="Sample visualization",
-                    code=(
-                        "import matplotlib.pyplot as plt\nimport numpy as np\n\n"
-                        "x = np.linspace(0, 10, 100)\ny = np.sin(x)\n\n"
-                        "plt.figure(figsize=(8, 6))\nplt.plot(x, y)\n"
-                        "plt.title('Sample Plot')\nplt.xlabel('X values')\nplt.ylabel('Y values')\nplt.show()"
-                    ),
-                    rationale="A basic visualization to demonstrate the concept",
-                    approved=False,
-                )
-            ]
-
-        return {
-            "state": self.name,
-            "suggested_plots": suggested_plots,
-            "draft": plan,  # Keep the plan as draft for display
-            "workflow_logs": state.workflow_logs + logs,
-        }
-
-
-class PlotApprovalAgent(State):
-    def __init__(self, model: ChatOpenAI):
-        super().__init__(model, "plot_approval")
-
-    def run(self, state: AgentState, config: dict) -> dict:
-        """
-        Handle plot approval/rejection based on user input.
-        """
-        logging.info(f"state {self.name}: running")
-
-        suggested_plots = [
-            PlotSuggestion.model_validate(p) for p in state.suggested_plots
-        ]
-        instruction = config["configurable"].get("instruction", "")
-
-        logging.info(f"PlotApprovalAgent received instruction: '{instruction}'")
-
-        if instruction:
-            if "apply individual selections" in instruction.lower():
-                logging.info(
-                    "Processing checkbox selections - approval status already updated"
-                )
-            elif "approve" in instruction.lower():
-                if "all" in instruction.lower():
-                    for plot in suggested_plots:
-                        plot.approved = True
-                    logging.info("Approved all plots")
-                else:
-                    plot_ids = [
-                        s.strip()
-                        for s in instruction.lower()
-                        .replace("approve", "")
-                        .strip()
-                        .split(",")
-                    ]
-                    for plot_id in plot_ids:
-                        try:
-                            idx = int(plot_id) - 1
-                            if 0 <= idx < len(suggested_plots):
-                                suggested_plots[idx].approved = True
-                                logging.info(f"Approved plot {idx + 1}")
-                        except (ValueError, IndexError):
-                            pass
-            elif "reject" in instruction.lower():
-                if "all" in instruction.lower():
-                    for plot in suggested_plots:
-                        plot.approved = False
-                    logging.info("Rejected all plots")
-                else:
-                    plot_ids = [
-                        s.strip()
-                        for s in instruction.lower()
-                        .replace("reject", "")
-                        .strip()
-                        .split(",")
-                    ]
-                    for plot_id in plot_ids:
-                        try:
-                            idx = int(plot_id) - 1
-                            if 0 <= idx < len(suggested_plots):
-                                suggested_plots[idx].approved = False
-                                logging.info(f"Rejected plot {idx + 1}")
-                        except (ValueError, IndexError):
-                            pass
-
-        return {
-            "state": self.name,
-            "suggested_plots": suggested_plots,
-            "draft": self._format_plot_summary(suggested_plots),
-        }
-
-    def _format_plot_summary(self, plots: list[PlotSuggestion]) -> str:
-        """Format plots for display in the UI."""
-        if not plots:
-            return "No plots suggested."
-
-        summary = "## Suggested Plots\n\n"
-        for i, plot in enumerate(plots, 1):
-            status = "✅ APPROVED" if plot.approved else "❌ Pending"
-            summary += f"### Plot {i}: {plot.description or 'Untitled'} [{status}]\n\n"
-            summary += f"**Rationale:** {plot.rationale or 'No rationale provided'}\n\n"
-            summary += (
-                f"```python\n{(plot.code or 'No code provided')[:300]}...\n```\n\n"
-            )
-
-        summary += "\n**Instructions:** Type 'approve 1,3' to approve plots 1 and 3, or 'reject 2' to reject plot 2."
-        return summary
-
-
-class PlotGenerationAgent(State):
-    def __init__(self, model: ChatOpenAI):
-        super().__init__(model, "plot_generation")
-
-    def run(self, state: AgentState) -> dict:
-        """
-        Execute approved plots via CodeAPI and save images.
-        """
-        logging.info(f"state {self.name}: running")
-
-        from pathlib import Path
-        from src.utils.codeapi import CodeAPI
-        import os
-
-        suggested_plots = [
-            PlotSuggestion.model_validate(p) for p in state.suggested_plots
-        ]
-        plot_data = state.plot_data
-        generated_images: list[GeneratedPlotImage] = []
-
-        # Initialize CodeAPI if available
-        codeapi_url = config("CODEAPI_URL", "https://api.codapi.org/v1/exec")
-        logging.info(f"CODEAPI_URL: {codeapi_url}")
-        if not codeapi_url:
-            logging.error("CODEAPI_URL not configured, skipping plot generation")
-            logging.error(
-                "To enable plot generation, set environment variable: export CODEAPI_URL=http://your-codeapi-server"
-            )
-            return {
-                "state": self.name,
-                "generated_plot_images": [],
-                "draft": "Plot generation skipped: CODEAPI_URL not configured. Set CODEAPI_URL environment variable to enable plot generation.",
-            }
-
-        try:
-            codeapi = CodeAPI(codeapi_url)
-            logging.info(f"Successfully initialized CodeAPI with URL: {codeapi_url}")
-        except Exception as e:
-            logging.error(f"Failed to initialize CodeAPI: {e}")
-            return {
-                "state": self.name,
-                "generated_plot_images": [],
-                "draft": f"Plot generation failed: Could not connect to CodeAPI at {codeapi_url}. Error: {e}",
-            }
-
-        # Set up capture epilogue for plot extraction
-        capture_code = """
-# --- kiroku: capture figures to base64 stdout ---
-try:
-    import matplotlib
-    matplotlib.use('Agg')  # Use non-interactive backend
-    import matplotlib.pyplot as _plt
-    import io as _io, base64 as _b64
-    
-    # Ensure we have at least one figure
-    figs = _plt.get_fignums()
-    if not figs:
-        print("No figures found, creating default figure")
-        _plt.figure(figsize=(8, 6))
-        _plt.text(0.5, 0.5, 'Plot generation failed', ha='center', va='center')
-        _plt.title('Error: No plot generated')
-        figs = _plt.get_fignums()
-    
-    print(f"Found {len(figs)} figure(s)")
-    for _i in figs:
-        _fig = _plt.figure(_i)
-        _buf = _io.BytesIO()
-        _fig.savefig(_buf, format='png', bbox_inches='tight', dpi=100)
-        _buf.seek(0)
-        _enc = _b64.b64encode(_buf.getvalue()).decode('ascii')
-        print('data:image/png;base64,' + _enc)
-        print(f"Generated image for figure {_i}")
-        
-except Exception as _e:
-    print(f'capture_error: {_e}')
-    import traceback
-    print(f'capture_traceback: {traceback.format_exc()}')
-"""
-
-        # Process approved plots
-        for i, plot in enumerate(suggested_plots):
-            if not plot.approved:
-                continue
-
-            plot_code = plot.code or ""
-            if not plot_code:
-                continue
-
-            # Prepare matplotlib setup and code
-            matplotlib_setup = """
-import matplotlib
-matplotlib.use('Agg')  # Use non-interactive backend
-import matplotlib.pyplot as plt
-import numpy as np
-import pandas as pd
-"""
-
-            # Prepare data loading code and files for CodeAPI
-            files = {}
-            data_bootstrap = ""
-
-            plot_data = plot.filename_base
-            if plot_data:
-                try:
-                    import os
-                    from io import StringIO
-
-                    import pandas as pd
-
-                    # Check if plot_data is a file path
-                    if plot_data.is_file():
-                        # Read the CSV file and pass it to CodeAPI
-                        # TODO proper handling of different file types
-                        with plot_data.open("r", encoding="utf-8") as f:
-                            csv_content = f.read()
-
-                        filename = plot_data.name
-                        files[filename] = csv_content
-
-                        data_bootstrap = f"""
-# Load data from uploaded file
-import pandas as pd
-data = pd.read_csv('{filename}')
-"""
-                    else:
-                        files["data.csv"] = plot_data
-                        data_bootstrap = """
-# Load data from uploaded CSV
-import pandas as pd
-data = pd.read_csv('data.csv')
-"""
-                        logging.info(
-                            "Prepared inline CSV data as data.csv for CodeAPI upload"
-                        )
-
-                except Exception as e:
-                    logging.error(f"Failed to prepare plot data: {e}")
-                    data_bootstrap = "# No data available\n"
-
-            full_code = (
-                matplotlib_setup
-                + "\n"
-                + data_bootstrap
-                + "\n"
-                + plot_code
-                + "\n"
-                + capture_code
-            )
-
-            try:
-                logging.info(f"Executing plot {i + 1}: {plot.description or 'Unknown'}")
-                logging.debug(f"Plot code length: {len(full_code)} characters")
-                if files:
-                    logging.info(
-                        f"Uploading {len(files)} files to CodeAPI: {list(files.keys())}"
-                    )
-
-                # Execute via CodeAPI with files
-                result = codeapi.run_python(full_code, inputs=files)
-                logging.info(
-                    f"CodeAPI execution result for plot {i + 1}: {type(result)}"
-                )
-
-                images_b64 = CodeAPI.extract_images_base64(result)
-
-                if images_b64:
-                    # Save images to the workspace
-                    import time
-
-                    working_dir = Path(os.environ.get("KIROKU_PROJECT_DIRECTORY", "."))
-                    images_dir = working_dir / "images"
-                    images_dir.mkdir(parents=True, exist_ok=True)
-
-                    for j, b64_img in enumerate(images_b64):
-                        img_bytes = CodeAPI.b64_to_bytes(b64_img)
-
-                        # Use descriptive filename based on plot description
-                        filename_base = plot.filename_base or f"plot_{i + 1}"
-                        if len(images_b64) > 1:
-                            filename = f"{filename_base}_{j + 1}.png"
-                        else:
-                            filename = f"{filename_base}.png"
-
-                        img_path = images_dir / filename
-
-                        with open(img_path, "wb") as f:
-                            f.write(img_bytes)
-
-                        # Store both the full path and the relative path for markdown
-                        relative_path = f"images/{filename}"
-                        generated_images.append(
-                            GeneratedPlotImage(
-                                path=str(img_path),
-                                relative_path=relative_path,
-                                description=plot.description or "Generated plot",
-                                rationale=plot.rationale or "",
-                            )
-                        )
-                        logging.info(f"Saved plot image: {img_path}")
-                else:
-                    logging.warning(f"No images generated for plot {i + 1}")
-
-            except Exception as e:
-                logging.error(f"Failed to execute plot {i + 1}: {e}")
-
-        summary = (
-            f"Generated {len(generated_images)} plot images from "
-            f"{len([p for p in suggested_plots if p.approved])} approved plots."
-        )
-
-        return {
-            "state": self.name,
-            "generated_plot_images": generated_images,
-            "draft": summary,
-        }
-=======
-            return f.read()
->>>>>>> 9be84e32
+            return f.read()