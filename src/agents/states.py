--- conflicted
+++ resolved
@@ -2,10 +2,7 @@
 
 import json
 import logging
-<<<<<<< HEAD
-=======
 import os
->>>>>>> 4fd16a42
 import re
 import subprocess
 import uuid
@@ -46,8 +43,6 @@
 from .search import *
 
 
-<<<<<<< HEAD
-=======
 class AgentState(TypedDict):
     state: str
 
@@ -61,8 +56,6 @@
     results: str
     references: list[str]
 
-    # these are instructions that we save for the topic sentences
-    # and paper writing
     review_topic_sentences: list[str]
     review_instructions: list[str]
 
@@ -83,7 +76,6 @@
     generated_plot_images: list[str]
 
 
->>>>>>> 4fd16a42
 class State:
     def __init__(self, model: ChatOpenAI, name: str) -> None:
         self.model = model
@@ -495,13 +487,6 @@
         """
 
         logging.info(f"state {self.name}: running")
-<<<<<<< HEAD
-        content = "\n\n".join(state.content)
-        critique = state.critique
-        review_instructions = state.review_instructions
-        task = state.task
-        sentences_per_paragraph = state.sentences_per_paragraph
-=======
         content = "\n\n".join(state.get("content", []))
         critique = state.get("critique", "")
         review_instructions = state.get("review_instructions", [])
@@ -512,7 +497,6 @@
         if images_info:
             content += "\n\nAvailable Images:\n" + images_info
         
->>>>>>> 4fd16a42
         # if previous state is internet_search, draft are in the form of topic senteces
         if state.state == "internet_search":
             additional_info = " in terms of topic sentences"
@@ -551,12 +535,8 @@
         return {
             "state": self.name,
             "draft": draft,
-<<<<<<< HEAD
-            "revision_number": state.revision_number + 1,
-=======
             "revision_number": state.get("revision_number", 1) + 1,
             "generated_plot_images": state.get("generated_plot_images", []),
->>>>>>> 4fd16a42
         }
     
     def _get_available_images(self, state: AgentState):
@@ -913,7 +893,6 @@
 
         return {"state": self.name, "latex_draft": result.content}
 
-<<<<<<< HEAD
     def _find_latex_template(self, latex_template: str) -> str:
         try:
             logging.info(f"{Path.cwd()}, {latex_template.lower()}.tex")
@@ -953,7 +932,6 @@
 
         with (tmp_file.with_suffix(".tex")).open(mode="r", encoding="utf-8") as f:
             return f.read()
-=======
 
 class PlotSuggestionAgent(State):
     def __init__(self, model: ChatOpenAI):
@@ -1358,5 +1336,4 @@
             "state": self.name,
             "generated_plot_images": generated_images,
             "draft": summary
-        }
->>>>>>> 4fd16a42
+        }