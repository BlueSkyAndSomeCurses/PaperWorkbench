--- conflicted
+++ resolved
@@ -203,18 +203,12 @@
 """
 
 LATEX_CONVERSION_PROMPT = """
-<<<<<<< HEAD
 You are an AI assistant that has deep knowledge of LaTeX and scientific conference styling. You use pdfLatex as the compiler.
 When converting the document you have to take context into consideration, in order to use best suitable LaTeX constructions.
 From context you should derive whether mathematical expressions should be inline or as separate equation.
 The documents you are processing are technical documents scientific papers, and may contain mathematics, tables, and figures.
 Your task is to refine provided LaTeX code to be beatiful, easy to read and publication ready. You MUST NOT change contents of the document, you can ONLY alter its structure and LaTeX code used. Title of the paper should be the same as provided in the input, and be formatted as title should be. The same is applied to abstract, it should be formatted following conventions.
 You MUST ouptut ONLY LaTeX code and nothing else.
-=======
-You are an AI assistant that converts a Markdown document to a LaTeX document.
-You have deep proficiency in LaTeX and can convert any Markdown element to its LaTeX equivalent.
-When converting the document you have to take context into consideration, and structure the document accordingly.
-The documents you are converting are technical documents scientific papers, and may contain mathematics, tables, and figures.
 """
 
 
@@ -272,5 +266,4 @@
 ```
 
 Return ONLY the markdown code blocks and the delimiter. Do not include any other text or explanation.
->>>>>>> 4fd16a42
 """