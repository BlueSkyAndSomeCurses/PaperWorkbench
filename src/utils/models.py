<<<<<<< HEAD
from pathlib import Path
from typing import TypedDict

from pydantic import BaseModel, Field
=======
from pydantic import BaseModel, Field, ConfigDict
>>>>>>> 4fd16a42


class RelevantaFileApplication(BaseModel):
    stage_name: str = ""
    application_desc: str = ""


class RelevantFile(BaseModel):
    file_path: Path = Path()
    description: str = ""
    application: list[RelevantaFileApplication] = []


class PaperConfig(BaseModel):
    model_config = ConfigDict(protected_namespaces=())
    # === From YAML ===
    title: str = ""
    suggest_title: bool = False
    generate_citations: bool = False
    model_name: str = "gpt-5-nano"
    type_of_document: str = ""
    area_of_paper: str = ""
    section_names: dict = {}
    number_of_paragraphs: dict[str, int] = {}
    hypothesis: str = ""
    instructions: str = ""
    results: str = ""
    references: list = []
    number_of_queries: int = 0
    max_revisions: int = 1
    temperature: float = 0.0

<<<<<<< HEAD
    working_dir: Path = Path()
    output_dir: Path = Path()
=======
    # Plot generation configuration
    plot_data: str = ""
>>>>>>> 4fd16a42

    # === From your original model ===
    sentences_per_paragraph: int = 4
    state: str = "suggest_title"
    draft: str = ""
    revision_number: int = 1
    messages: list = []
    review_instructions: list = []
    review_topic_sentences: list = []

    relevant_files: list[RelevantFile] = []

    latex_template: str = "IEEE"


class AgentState(PaperConfig):
    task: str = ""
    plan: str = ""
    critique: str = ""
    cache: set = set()
    content: list = []
    latex_draft: str = ""<|MERGE_RESOLUTION|>--- conflicted
+++ resolved
@@ -1,11 +1,7 @@
-<<<<<<< HEAD
 from pathlib import Path
 from typing import TypedDict
 
-from pydantic import BaseModel, Field
-=======
 from pydantic import BaseModel, Field, ConfigDict
->>>>>>> 4fd16a42
 
 
 class RelevantaFileApplication(BaseModel):
@@ -38,13 +34,9 @@
     max_revisions: int = 1
     temperature: float = 0.0
 
-<<<<<<< HEAD
     working_dir: Path = Path()
     output_dir: Path = Path()
-=======
-    # Plot generation configuration
     plot_data: str = ""
->>>>>>> 4fd16a42
 
     # === From your original model ===
     sentences_per_paragraph: int = 4
